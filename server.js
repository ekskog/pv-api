--- conflicted
+++ resolved
@@ -136,7 +136,6 @@
     const folders = []
     const isRecursive = recursive === 'true'
 
-<<<<<<< HEAD
     // For recursive: use listObjects with recursive=true, no delimiter  
     // For non-recursive: use listObjectsV2 with delimiter to show folders
     let stream
@@ -153,36 +152,6 @@
           etag: obj.etag,
           type: 'file'
         })
-=======
-    // Use non-recursive listing to get immediate children only
-    const stream = minioClient.listObjectsV2(bucketName, prefix, false, delimiter)
-    
-    for await (const obj of stream) {
-      if (obj.prefix) {
-        // This is a folder/prefix - remove the trailing slash for display
-        const folderName = obj.prefix.replace(/\/$/, '')
-        const displayName = prefix ? folderName.substring(prefix.length) : folderName
-        
-        folders.push({
-          name: displayName,
-          fullPath: obj.prefix,
-          type: 'folder'
-        })
-      } else {
-        // This is a file/object - skip empty folder marker objects
-        if (!obj.name.endsWith('/') || obj.size > 0) {
-          const displayName = prefix ? obj.name.substring(prefix.length) : obj.name
-          
-          objects.push({
-            name: displayName,
-            fullPath: obj.name,
-            size: obj.size,
-            lastModified: obj.lastModified,
-            etag: obj.etag,
-            type: 'file'
-          })
-        }
->>>>>>> 3a6d6c5a
       }
     } else {
       // Non-recursive listing - show folder structure
